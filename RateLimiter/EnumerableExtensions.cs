--- conflicted
+++ resolved
@@ -141,10 +141,7 @@
                 /// <summary>
                 /// Gets the element in the collection at the current position of the enumerator.
                 /// </summary>
-<<<<<<< HEAD
-=======
                 /// <remarks>Boxing is unavoidable here due to interface contract.</remarks>
->>>>>>> 99e12f5f
                 object IEnumerator.Current
                 {
                     get
